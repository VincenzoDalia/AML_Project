--- conflicted
+++ resolved
@@ -14,7 +14,6 @@
         return self.resnet(x)
 
 
-<<<<<<< HEAD
 # Modifies 'BaseResNet18' including the Activation Shaping Module
 class ASHResNet18(nn.Module):
     def __init__(self):
@@ -70,58 +69,4 @@
 
     def remove_hooks(self):
         for h in self.hooks:
-            h.remove()
-=======
-    def activation_shaping_hook(self, module, input, output):
-        
-        print("Activation Shaping applied")
-
-        
-        """  
-        # Increment counter
-        self.counter += 1
-        
-        # Apply activation shaping every 3 forward passes
-        
-        if self.counter % 3 == 0:
-            
-            print("Activation Shaping applied")
-        
-            M = torch.randn(output.shape).cuda()
-            M = torch.Tensor(M.data)
-            
-            # Binarize both A and M using threshold=0 for clarity
-            A_binary = (output > 0).float().cuda()
-            M_binary = (M > 0).float()
-            
-            # Element-wise product for activation shaping
-            shaped_output = A_binary * M_binary
-            
-            return shaped_output
-        
-        else:
-            return output """
-
-            
-
-######################################################
-# TODO: either define the Activation Shaping Module as a nn.Module
-#class ActivationShapingModule(nn.Module):
-#...
-#
-# OR as a function that shall be hooked via 'register_forward_hook'
-#def activation_shaping_hook(module, input, output):
-#...
-#
-######################################################
-# TODO: modify 'BaseResNet18' including the Activation Shaping Module
-#class ASHResNet18(nn.Module):
-#    def __init__(self):
-#        super(ASHResNet18, self).__init__()
-#        ...
-#    
-#    def forward(self, x):
-#        ...
-#
-######################################################
->>>>>>> 0985d699
+            h.remove()